--- conflicted
+++ resolved
@@ -477,22 +477,39 @@
         expect(Object.values(calls).every(Boolean)).to.be.true;
     });
 
-<<<<<<< HEAD
+    it(`should extract counter options from complex options`, async () => {
+        class CommandA extends Command {
+            @Command.Counter(`-v,--verbose`)
+            verbose: number = 0;
+
+            async execute() {}
+        }
+
+        const cli = Cli.from([CommandA]);
+
+        expect(cli.process([])).to.contain({verbose: 0});
+        expect(cli.process([`-v`])).to.contain({verbose: 1});
+        expect(cli.process([`-vv`])).to.contain({verbose: 2});
+        expect(cli.process([`-vvv`])).to.contain({verbose: 3});
+        expect(cli.process([`-vvvv`])).to.contain({verbose: 4});
+
+        expect(cli.process([`-v`, `-v`])).to.contain({verbose: 2});
+        expect(cli.process([`--verbose`, `--verbose`])).to.contain({verbose: 2});
+        expect(cli.process([`-v`, `--verbose`])).to.contain({verbose: 2});
+        expect(cli.process([`--verbose`, `-v`])).to.contain({verbose: 2});
+
+        expect(cli.process([`-vvvv`, `--no-verbose`])).to.contain({verbose: 0});
+        expect(cli.process([`--no-verbose`, `-vvvv`])).to.contain({verbose: 4});
+    });
+
     it(`should extract tuples from complex options`, async () => {
         class PointCommand extends Command {
             @Command.Tuple(`--point`, {length: 3})
             point!: [x: string, y: string, z: string];
-=======
-    it(`should extract counter options from complex options`, async () => {
-        class CommandA extends Command {
-            @Command.Counter(`-v,--verbose`)
-            verbose: number = 0;
->>>>>>> 4f7bf1b0
-
-            async execute() {}
-        }
-
-<<<<<<< HEAD
+
+            async execute() {}
+        }
+
         const cli = Cli.from([PointCommand]);
 
         expect(cli.process([`--point`, `1`, `2`, `3`])).to.deep.contain({point: [`1`, `2`, `3`]});
@@ -607,22 +624,5 @@
         ]) {
             expect(() => cli.process(args)).to.throw(error);
         }
-=======
-        const cli = Cli.from([CommandA]);
-
-        expect(cli.process([])).to.contain({verbose: 0});
-        expect(cli.process([`-v`])).to.contain({verbose: 1});
-        expect(cli.process([`-vv`])).to.contain({verbose: 2});
-        expect(cli.process([`-vvv`])).to.contain({verbose: 3});
-        expect(cli.process([`-vvvv`])).to.contain({verbose: 4});
-
-        expect(cli.process([`-v`, `-v`])).to.contain({verbose: 2});
-        expect(cli.process([`--verbose`, `--verbose`])).to.contain({verbose: 2});
-        expect(cli.process([`-v`, `--verbose`])).to.contain({verbose: 2});
-        expect(cli.process([`--verbose`, `-v`])).to.contain({verbose: 2});
-
-        expect(cli.process([`-vvvv`, `--no-verbose`])).to.contain({verbose: 0});
-        expect(cli.process([`--no-verbose`, `-vvvv`])).to.contain({verbose: 4});
->>>>>>> 4f7bf1b0
     });
 });