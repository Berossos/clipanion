--- conflicted
+++ resolved
@@ -502,7 +502,28 @@
         expect(cli.process([`--no-verbose`, `-vvvv`])).to.contain({verbose: 4});
     });
 
-<<<<<<< HEAD
+    it(`should print flags with a description separately`, async () => {
+        class CommandA extends Command {
+            @Command.Boolean('--verbose', {description: 'Log output'})
+            verbose: boolean = false
+
+            @Command.String('--output', {description: 'The output directory'})
+            output?: string;
+        
+            @Command.String('--message')
+            message?: string;
+
+            @Command.Path(`greet`)
+            async execute() {
+                throw new Error('not implemented, just testing usage()')
+            }
+        }
+
+        const cli = Cli.from([CommandA])
+
+        expect(cli.usage(CommandA, {detailed: true})).to.equal(`\u001b[1m$ \u001b[22m... greet [--message #0]\n\n\u001b[1mOptions:\u001b[22m\n\n  --verbose      Log output\n  --output #0    The output directory\n`);
+    });
+
     it(`should extract tuples from complex options`, async () => {
         class PointCommand extends Command {
             @Command.Tuple(`--point`, {length: 3})
@@ -696,27 +717,5 @@
             `--position`, `4`, `5`, `6`,
             `--position`, `7`, `8`, `9`,
         ])).to.deep.contain({position: [[`1`, `2`, `3`], [`4`, `5`, `6`], [`7`, `8`, `9`]]});
-=======
-    it(`should print flags with a description separately`, async () => {
-        class CommandA extends Command {
-            @Command.Boolean('--verbose', {description: 'Log output'})
-            verbose: boolean = false
-
-            @Command.String('--output', {description: 'The output directory'})
-            output?: string;
-        
-            @Command.String('--message')
-            message?: string;
-
-            @Command.Path(`greet`)
-            async execute() {
-                throw new Error('not implemented, just testing usage()')
-            }
-        }
-
-        const cli = Cli.from([CommandA])
-
-        expect(cli.usage(CommandA, {detailed: true})).to.equal(`\u001b[1m$ \u001b[22m... greet [--message #0]\n\n\u001b[1mOptions:\u001b[22m\n\n  --verbose      Log output\n  --output #0    The output directory\n`);
->>>>>>> d478cf12
     });
 });