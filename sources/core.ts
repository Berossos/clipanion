import * as errors from './errors';
import { richFormat } from './format';
import {
    BATCH_REGEX, BINDING_REGEX, END_OF_INPUT,
    HELP_COMMAND_INDEX, HELP_REGEX, NODE_ERRORED,
    NODE_INITIAL, NODE_SUCCESS, OPTION_REGEX,
    START_OF_INPUT, DEBUG
} from './constants';

declare const console: any;

// ------------------------------------------------------------------------

export function debug(str: string) {
    if (DEBUG) {
        console.log(str);
    }
}

// ------------------------------------------------------------------------

export type StateMachine = {
    nodes: Node[];
};

export type RunState = {
    candidateUsage: string | null;
    errorMessage: string | null;
    ignoreOptions: boolean;
    options: {name: string, value: any}[];
    path: string[];
    positionals: {value: string, extra: boolean}[];
    remainder: string | null;
    selectedIndex: number | null;
};

export function makeStateMachine(): StateMachine {
    return {
        nodes: [makeNode(), makeNode(), makeNode()],
    };
}

export function makeAnyOfMachine(inputs: StateMachine[]) {
    const output = makeStateMachine();
    const heads = [];

    let offset = output.nodes.length;

    for (const input of inputs) {
        heads.push(offset);

        for (let t = 0; t < input.nodes.length; ++t)
            if (!isTerminalNode(t))
                output.nodes.push(cloneNode(input.nodes[t], offset));

        offset += input.nodes.length - 2;
    }

    for (const head of heads)
        registerShortcut(output, NODE_INITIAL, head);

    return output;
}

export function injectNode(machine: StateMachine, node: Node) {
    machine.nodes.push(node);
    return machine.nodes.length - 1;
}

export function simplifyMachine(input: StateMachine) {
    const visited = new Set();

    const process = (node: number) => {
        if (visited.has(node))
            return;

        visited.add(node);

        const nodeDef = input.nodes[node];

        for (const transitions of Object.values(nodeDef.statics))
            for (const {to} of transitions)
                process(to);
        for (const [,{to}] of nodeDef.dynamics)
            process(to);
        for (const {to} of nodeDef.shortcuts)
            process(to);

        const shortcuts = new Set(nodeDef.shortcuts.map(({to}) => to));

        while (nodeDef.shortcuts.length > 0) {
            const {to} = nodeDef.shortcuts.shift()!;
            const toDef = input.nodes[to];

            for (const [segment, transitions] of Object.entries(toDef.statics)) {
                let store = !Object.prototype.hasOwnProperty.call(nodeDef.statics, segment)
                    ? nodeDef.statics[segment] = []
                    : nodeDef.statics[segment];

                for (const transition of transitions) {
                    if (!store.some(({to}) => transition.to === to)) {
                        store.push(transition);
                    }
                }
            }

            for (const [test, transition] of toDef.dynamics)
                if (!nodeDef.dynamics.some(([otherTest, {to}]) => test === otherTest && transition.to === to))
                    nodeDef.dynamics.push([test, transition]);

            for (const transition of toDef.shortcuts) {
                if (!shortcuts.has(transition.to)) {
                    nodeDef.shortcuts.push(transition);
                    shortcuts.add(transition.to);
                }
            }
        }
    };

    process(NODE_INITIAL);
}

export function debugMachine(machine: StateMachine, {prefix = ``}: {prefix?: string} = {}) {
    debug(`${prefix}Nodes are:`);
    for (let t = 0; t < machine.nodes.length; ++t) {
        debug(`${prefix}  ${t}: ${JSON.stringify(machine.nodes[t])}`);
    }
}

export function runMachineInternal(machine: StateMachine, input: string[], partial: boolean = false) {
    debug(`Running a vm on ${JSON.stringify(input)}`);
    let branches: {node: number, state: RunState}[] = [{node: NODE_INITIAL, state: {
        candidateUsage: null,
        errorMessage: null,
        ignoreOptions: false,
        options: [],
        path: [],
        positionals: [],
        remainder: null,
        selectedIndex: null,
    }}];

    debugMachine(machine, {prefix: `  `});

    const tokens = [START_OF_INPUT, ...input];
    for (let t = 0; t < tokens.length; ++t) {
        const segment = tokens[t];

        debug(`  Processing ${JSON.stringify(segment)}`)
        const nextBranches: {node: number, state: RunState}[] = [];

        for (const {node, state} of branches) {
            debug(`    Current node is ${node}`);
            const nodeDef = machine.nodes[node];

            if (node === NODE_ERRORED) {
                nextBranches.push({node, state});
                continue;
            }

            console.assert(
                nodeDef.shortcuts.length === 0,
                `Shortcuts should have been eliminated by now`,
            );

            const hasExactMatch = Object.prototype.hasOwnProperty.call(nodeDef.statics, segment);
            if (!partial || t < tokens.length - 1 || hasExactMatch) {
                if (hasExactMatch) {
                    const transitions = nodeDef.statics[segment];
                    for (const {to, reducer} of transitions) {
                        nextBranches.push({node: to, state: typeof reducer !== `undefined` ? execute(reducers, reducer, state, segment) : state});
                        debug(`      Static transition to ${to} found`);
                    }
                } else {
                    debug(`      No static transition found`);
                }
            } else {
                let hasMatches = false;

                for (const candidate of Object.keys(nodeDef.statics)) {
                    if (!candidate.startsWith(segment))
                        continue;

                    if (segment === candidate) {
                        for (const {to, reducer} of nodeDef.statics[candidate]) {
                            nextBranches.push({node: to, state: typeof reducer !== `undefined` ? execute(reducers, reducer, state, segment) : state});
                            debug(`      Static transition to ${to} found`);
                        }
                    } else {
                        for (const {to, reducer} of nodeDef.statics[candidate]) {
                            nextBranches.push({node: to, state: {...state, remainder: candidate.slice(segment.length)}});
                            debug(`      Static transition to ${to} found (partial match)`);
                        }
                    }

                    hasMatches = true;
                }

                if (!hasMatches) {
                    debug(`      No partial static transition found`);
                }
            }

            if (segment !== END_OF_INPUT) {
                for (const [test, {to, reducer}] of nodeDef.dynamics) {
                    if (execute(tests, test, state, segment)) {
                        nextBranches.push({node: to, state: typeof reducer !== `undefined` ? execute(reducers, reducer, state, segment) : state});
                        debug(`      Dynamic transition to ${to} found (via ${test})`);
                    }
                }
            }
        }

        if (nextBranches.length === 0) {
            throw new errors.UnknownSyntaxError(input, branches.filter(({node}) => {
                return node !== NODE_ERRORED;
            }).map(({state}) => {
                return {usage: state.candidateUsage!, reason: null};
            }));
        }

        if (nextBranches.every(({node}) => node === NODE_ERRORED)) {
            throw new errors.UnknownSyntaxError(input, nextBranches.map(({state}) => {
                return {usage: state.candidateUsage!, reason: state.errorMessage};
            }));
        }

        branches = trimSmallerBranches(nextBranches);
    }

    if (branches.length > 0) {
        debug(`  Results:`);
        for (const branch of branches) {
            debug(`    - ${branch.node} -> ${JSON.stringify(branch.state)}`);
        }
    } else {
        debug(`  No results`);
    }

    return branches;
}

function checkIfNodeIsFinished(node: Node, state: RunState) {
    if (state.selectedIndex !== null)
        return true;

    if (Object.prototype.hasOwnProperty.call(node.statics, END_OF_INPUT))
        for (const {to} of node.statics[END_OF_INPUT])
            if (to === NODE_SUCCESS)
                return true;

    return false;
}

function suggestMachine(machine: StateMachine, input: string[], partial: boolean) {
    // If we're accepting partial matches, then exact matches need to be
    // prefixed with an extra space.
    const prefix = partial && input.length > 0 ? [``] : [];

    const branches = runMachineInternal(machine, input, partial);

    const suggestions: string[][] = [];
    const suggestionsJson = new Set<string>();

    const traverseSuggestion = (suggestion: string[], node: number, skipFirst: boolean = true) => {
        let nextNodes = [node];

        while (nextNodes.length > 0) {
            const currentNodes = nextNodes;
            nextNodes = [];

            for (const node of currentNodes) {
                const nodeDef = machine.nodes[node];
                const keys = Object.keys(nodeDef.statics);

                for (const key of Object.keys(nodeDef.statics)) {
                    const segment = keys[0];

                    for (const {to, reducer} of nodeDef.statics[segment]) {
                        if (reducer !== `pushPath`)
                            continue;

                        if (!skipFirst)
                            suggestion.push(segment);

                        nextNodes.push(to);
                    }
                }
            }

            skipFirst = false;
        }

        const json = JSON.stringify(suggestion);
        if (suggestionsJson.has(json))
            return;

        suggestions.push(suggestion);
        suggestionsJson.add(json);
    };

    for (const {node, state} of branches) {
        if (state.remainder !== null) {
            traverseSuggestion([state.remainder], node);
            continue;
        }

        const nodeDef = machine.nodes[node];
        const isFinished = checkIfNodeIsFinished(nodeDef, state);

        for (const [candidate, transitions] of Object.entries(nodeDef.statics))
            if ((isFinished && candidate !== END_OF_INPUT) || (!candidate.startsWith(`-`) && transitions.some(({reducer}) => reducer === `pushPath`)))
                traverseSuggestion([...prefix, candidate], node);

        if (!isFinished)
            continue;

        for (const [test, {to}] of nodeDef.dynamics) {
            if (to === NODE_ERRORED)
                continue;

            const tokens = suggest(test, state);
            if (tokens === null)
                continue;

            for (const token of tokens) {
                traverseSuggestion([...prefix, token], node);
            }
        }
    }

    return [...suggestions].sort();
}

function runMachine(machine: StateMachine, input: string[]) {
    const branches = runMachineInternal(machine, [...input, END_OF_INPUT]);

    return selectBestState(input, branches.map(({state}) => {
        return state;
    }));
}

export function trimSmallerBranches(branches: {node: number, state: RunState}[]) {
    let maxPathSize = 0;
    for (const {state} of branches)
        if (state.path.length > maxPathSize)
            maxPathSize = state.path.length;

    return branches.filter(({state}) => {
        return state.path.length === maxPathSize;
    });
}

export function selectBestState(input: string[], states: RunState[]) {
    const terminalStates = states.filter(state => {
        return state.selectedIndex !== null;
    });

    if (terminalStates.length === 0)
        throw new Error();

    let maxPathSize = 0;
    for (const state of terminalStates)
        if (state.path.length > maxPathSize)
            maxPathSize = state.path.length;

    const bestPathBranches = terminalStates.filter(state => {
        return state.path.length === maxPathSize;
    });

    const getPositionalCount = (state: RunState) => state.positionals.filter(({extra}) => {
        return !extra;
    }).length + state.options.length;

    const statesWithPositionalCount = bestPathBranches.map(state => {
        return {state, positionalCount: getPositionalCount(state)};
    });

    let maxPositionalCount = 0;
    for (const {positionalCount} of statesWithPositionalCount)
        if (positionalCount > maxPositionalCount)
            maxPositionalCount = positionalCount;

    const bestPositionalStates = statesWithPositionalCount.filter(({positionalCount}) => {
        return positionalCount === maxPositionalCount;
    }).map(({state}) => {
        return state;
    });

    const fixedStates = aggregateHelpStates(bestPositionalStates);
    if (fixedStates.length > 1)
        throw new errors.AmbiguousSyntaxError(input, fixedStates.map(state => state.candidateUsage!));

    return fixedStates[0];
}

export function aggregateHelpStates(states: RunState[]) {
    const notHelps: RunState[] = [];
    const helps: RunState[] = [];

    for (const state of states) {
        if (state.selectedIndex === HELP_COMMAND_INDEX) {
            helps.push(state);
        } else {
            notHelps.push(state);
        }
    }

    if (helps.length > 0) {
        notHelps.push({
            candidateUsage: null,
            errorMessage: null,
            ignoreOptions: false,
            path: findCommonPrefix(...helps.map(state => state.path)),
            positionals: [],
            options: helps.reduce((options, state) => options.concat(state.options), [] as RunState['options']),
            remainder: null,
            selectedIndex: HELP_COMMAND_INDEX,
        });
    }

    return notHelps;
}

function findCommonPrefix(...paths: string[][]): string[];
function findCommonPrefix(firstPath: string[], secondPath: string[]|undefined, ...rest: string[][]): string[] {
    if (secondPath === undefined)
        return Array.from(firstPath);

    return findCommonPrefix(
        firstPath.filter((segment, i) => segment === secondPath[i]),
        ...rest
    );
}

// ------------------------------------------------------------------------

type Transition = {
    to: number;
    reducer?: Callback<keyof typeof reducers>;
};

type Node = {
    dynamics: [Callback<keyof typeof tests>, Transition][];
    shortcuts: Transition[];
    statics: {[segment: string]: Transition[]};
};

export function makeNode(): Node {
    return {
        dynamics: [],
        shortcuts: [],
        statics: {},
    };
}

export function isTerminalNode(node: number) {
    return node === NODE_SUCCESS || node === NODE_ERRORED;
}

export function cloneTransition(input: Transition, offset: number = 0) {
    return {
        to: !isTerminalNode(input.to) ? input.to > 2 ? input.to + offset - 2 : input.to + offset : input.to,
        reducer: input.reducer,
    };
}

export function cloneNode(input: Node, offset: number = 0) {
    const output = makeNode();

    for (const [test, transition] of input.dynamics)
        output.dynamics.push([test, cloneTransition(transition, offset)]);

    for (const transition of input.shortcuts)
        output.shortcuts.push(cloneTransition(transition, offset));

    for (const [segment, transitions] of Object.entries(input.statics))
        output.statics[segment] = transitions.map(transition => cloneTransition(transition, offset));

    return output;
}

export function registerDynamic(machine: StateMachine, from: number, test: Callback<keyof typeof tests>, to: number, reducer?: Callback<keyof typeof reducers>) {
    machine.nodes[from].dynamics.push([test, {to, reducer}]);
}

export function registerShortcut(machine: StateMachine, from: number, to: number, reducer?: Callback<keyof typeof reducers>) {
    machine.nodes[from].shortcuts.push({to, reducer});
}

export function registerStatic(machine: StateMachine, from: number, test: string, to: number, reducer?: Callback<keyof typeof reducers>) {
    let store = !Object.prototype.hasOwnProperty.call(machine.nodes[from].statics, test)
        ? machine.nodes[from].statics[test] = []
        : machine.nodes[from].statics[test];

    store.push({to, reducer});
}

// ------------------------------------------------------------------------

export type CallbackStore<T extends string> = {[key: string]: (state: RunState, segment: string, ...args: any[]) => {}};
export type Callback<T extends string> = T | [T, ...any[]];

export function execute<T extends string>(store: CallbackStore<T>, callback: Callback<T>, state: RunState, segment: string): any {
    if (Array.isArray(callback)) {
        const [name, ...args] = callback;
        return store[name](state, segment, ...args);
    } else {
        return store[callback](state, segment);
    }
}

export function suggest(callback: Callback<keyof typeof tests>, state: RunState): string[] | null {
    const fn = Array.isArray(callback)
        ? tests[callback[0]]
        : tests[callback];

    // @ts-ignore
    if (typeof fn.suggest === `undefined`)
        return null;

    const args = Array.isArray(callback)
        ? callback.slice(1)
        : [];

    // @ts-ignore
    return fn.suggest(state, ...args);
}

export const tests = {
    always: () => {
        return true;
    },
    isOptionLike: (state: RunState, segment: string) => {
        return !state.ignoreOptions && segment.startsWith(`-`);
    },
    isNotOptionLike: (state: RunState, segment: string) => {
        return state.ignoreOptions || !segment.startsWith(`-`);
    },
    isOption: (state: RunState, segment: string, name: string, hidden: boolean) => {
        return !state.ignoreOptions && segment === name;
    },
    isBatchOption: (state: RunState, segment: string, names: string[]) => {
        return !state.ignoreOptions && BATCH_REGEX.test(segment) && [...segment.slice(1)].every(name => names.includes(`-${name}`));
    },
    isBoundOption: (state: RunState, segment: string, names: string[], options: OptDefinition[]) => {
        const optionParsing = segment.match(BINDING_REGEX);
        return !state.ignoreOptions && !!optionParsing && OPTION_REGEX.test(optionParsing[1]) && names.includes(optionParsing[1])
            // Disallow bound options with no arguments (i.e. booleans)
            && options.filter(opt => opt.names.includes(optionParsing[1])).every(opt => opt.allowBinding);
    },
    isNegatedOption: (state: RunState, segment: string, name: string) => {
        return !state.ignoreOptions && segment === `--no-${name.slice(2)}`;
    },
    isHelp: (state: RunState, segment: string) => {
        return !state.ignoreOptions && HELP_REGEX.test(segment);
    },
    isUnsupportedOption: (state: RunState, segment: string, names: string[]) => {
        return !state.ignoreOptions && segment.startsWith(`-`) && OPTION_REGEX.test(segment) && !names.includes(segment);
    },
    isInvalidOption: (state: RunState, segment: string) => {
        return !state.ignoreOptions && segment.startsWith(`-`) && !OPTION_REGEX.test(segment);
    },
};

// @ts-ignore
tests.isOption.suggest = (state: RunState, name: string, hidden: boolean = true) => {
    return !hidden ? [name] : null;
};

export const reducers = {
    setCandidateUsage: (state: RunState, segment: string, usage: string) => {
        return {...state, candidateUsage: usage};
    },
    setSelectedIndex: (state: RunState, segment: string, index: number) => {
        return {...state, selectedIndex: index};
    },
    pushBatch: (state: RunState, segment: string) => {
        return {...state, options: state.options.concat([...segment.slice(1)].map(name => ({name: `-${name}`, value: true})))};
    },
    pushBound: (state: RunState, segment: string) => {
        const [, name, value] = segment.match(BINDING_REGEX)!;
        return {...state, options: state.options.concat({name, value})};
    },
    pushPath: (state: RunState, segment: string) => {
        return {...state, path: state.path.concat(segment)};
    },
    pushPositional: (state: RunState, segment: string) => {
        return {...state, positionals: state.positionals.concat({value: segment, extra: false})}
    },
    pushExtra: (state: RunState, segment: string) => {
        return {...state, positionals: state.positionals.concat({value: segment, extra: true})}
    },
    pushTrue: (state: RunState, segment: string, name: string = segment) => {
        return {...state, options: state.options.concat({name: segment, value: true})};
    },
    pushFalse: (state: RunState, segment: string, name: string = segment) => {
        return {...state, options: state.options.concat({name, value: false})};
    },
    pushUndefined: (state: RunState, segment: string) => {
        return {...state, options: state.options.concat({name: segment, value: undefined})}
    },
    setStringValue: (state: RunState, segment: string) => {
        const lastOption = state.options[state.options.length - 1];

        // We check if the last value is already a string.
        // If that's the case, we don't overwrite it.
        const options = typeof lastOption.value === `string`
            ? state.options
            : state.options.slice(0, -1)

        return {...state, options: options.concat({...lastOption, value: segment})}
    },
    inhibateOptions: (state: RunState) => {
        return {...state, ignoreOptions: true};
    },
    useHelp: (state: RunState, segment: string, command: number) => {
        const [, name, index] = segment.match(HELP_REGEX)!;

        if (typeof index !== `undefined`) {
            return {...state, options: [{name: `-c`, value: String(command)}, {name: `-i`, value: index}]};
        } else {
            return {...state, options: [{name: `-c`, value: String(command)}]};
        }
    },
    setError: (state: RunState, segment: string, errorMessage: string) => {
        if (segment === END_OF_INPUT) {
            return {...state, errorMessage: `${errorMessage}.`};
        } else {
            return {...state, errorMessage: `${errorMessage} ("${segment}").`};
        }
    },
    setOptionArityError: (state: RunState, segment: string) => {
        const lastOption = state.options[state.options.length - 1];

        return {...state, errorMessage: `Not enough arguments to option ${lastOption.name}.`};
    },
};

// ------------------------------------------------------------------------
export const NoLimits = Symbol();
export type ArityDefinition = {
    leading: string[];
    extra: string[] | typeof NoLimits;
    trailing: string[];
    proxy: boolean;
};

export type OptDefinition = {
    names: string[];
<<<<<<< HEAD
    arity: number;
=======
    description?: string;
    arity: 1 | 0;
>>>>>>> d478cf12
    hidden: boolean;
    allowBinding: boolean;
};

export class CommandBuilder<Context> {
    public readonly cliIndex: number;
    public readonly cliOpts: Readonly<CliOptions>;

    private readonly allOptionNames: string[] = [];
    private readonly arity: ArityDefinition = {leading: [], trailing: [], extra: [], proxy: false};
    private readonly options: OptDefinition[] = [];
    private readonly paths: string[][] = [];

    private context?: Context;

    constructor(cliIndex: number, cliOpts: CliOptions) {
        this.cliIndex = cliIndex;
        this.cliOpts = cliOpts;
    }

    addPath(path: string[]) {
        this.paths.push(path);
    }

    setArity({leading = this.arity.leading, trailing = this.arity.trailing, extra = this.arity.extra, proxy = this.arity.proxy}: Partial<ArityDefinition>) {
        Object.assign(this.arity, {leading, trailing, extra, proxy});
    }

    addPositional({name = 'arg', required = true}: {name?: string, required?: boolean} = {}) {
        if (!required && this.arity.extra === NoLimits)
            throw new Error(`Optional parameters cannot be declared when using .rest() or .proxy()`);
        if (!required && this.arity.trailing.length > 0)
            throw new Error(`Optional parameters cannot be declared after the required trailing positional arguments`);

        if (!required && this.arity.extra !== NoLimits) {
            this.arity.extra.push(name);
        } else if (this.arity.extra !== NoLimits && this.arity.extra.length === 0) {
            this.arity.leading.push(name);
        } else {
            this.arity.trailing.push(name);
        }
    }

    addRest({name = 'arg', required = 0}: {name?: string, required?: number} = {}) {
        if (this.arity.extra === NoLimits)
            throw new Error(`Infinite lists cannot be declared multiple times in the same command`);
        if (this.arity.trailing.length > 0)
            throw new Error(`Infinite lists cannot be declared after the required trailing positional arguments`);

        for (let t = 0; t < required; ++t)
            this.addPositional({name});

        this.arity.extra = NoLimits;
    }

    addProxy({required = 0}: {name?: string, required?: number} = {}) {
        this.addRest({required});
        this.arity.proxy = true;
    }

<<<<<<< HEAD
    addOption({names, arity = 0, hidden = false, allowBinding = true}: Partial<OptDefinition> & {names: string[]}) {
        if (!Number.isInteger(arity))
            throw new Error(`The arity must be an integer, got ${arity}`);
        if (arity < 0)
            throw new Error(`The arity must be positive, got ${arity}`);

=======
    addOption({names, description, arity = 0, hidden = false, allowBinding = true}: Partial<OptDefinition> & {names: string[]}) {
>>>>>>> d478cf12
        this.allOptionNames.push(...names);
        this.options.push({names, description, arity, hidden, allowBinding});
    }

    getOptions() {
        return this.options;
    }

    setContext(context: Context) {
        this.context = context;
    }

    usage({detailed = true, showOptionList = false}: {detailed?: boolean; showOptionList?: boolean} = {}) {
        const segments = [this.cliOpts.binaryName];

        const detailedOptionList: {
            definition: string; 
            description: string;
        }[] = [];

        if (this.paths.length > 0)
            segments.push(...this.paths[0]);

        if (detailed) {
            for (const {names, arity, hidden, description} of this.options) {
                if (hidden)
                    continue;

                const args = [];
                for (let t = 0; t < arity; ++t)
                    args.push(` #${t}`);

                const definition = `${names.join(`,`)}${args.join(``)}`;

                if (showOptionList && description) {
                    detailedOptionList.push({definition, description});
                } else {
                    segments.push(`[${definition}]`);
                }
            }

            segments.push(...this.arity.leading.map(name => `<${name}>`))

            if (this.arity.extra === NoLimits)
                segments.push(`...`);
            else
                segments.push(...this.arity.extra.map(name => `[${name}]`))

            segments.push(...this.arity.trailing.map(name => `<${name}>`))
        }

        let usage = segments.join(` `);

        if (detailed) {
            if (detailedOptionList.length > 0) {
                usage += `\n\n`;
                usage += `${richFormat.bold('Options:')}\n`;

                const maxDefinitionLength = detailedOptionList.reduce((length, option) => {
                    return Math.max(length, option.definition.length);
                }, 0);

                for (const {definition, description} of detailedOptionList) {
                    usage += `\n`;
                    usage += `  ${definition.padEnd(maxDefinitionLength)}    ${description}`;
                }
            }
        }

        return usage;
    }

    compile() {
        if (typeof this.context === `undefined`)
            throw new Error(`Assertion failed: No context attached`);

        const machine = makeStateMachine();
        let firstNode = NODE_INITIAL;

        firstNode = injectNode(machine, makeNode());
        registerStatic(machine, NODE_INITIAL, START_OF_INPUT, firstNode, [`setCandidateUsage`, this.usage()]);

        const positionalArgument = this.arity.proxy
            ? `always`
            : `isNotOptionLike`;

        const paths = this.paths.length > 0
            ? this.paths
            : [[]];

        for (const path of paths) {
            let lastPathNode = firstNode;

            // We allow options to be specified before the path. Note that we
            // only do this when there is a path, otherwise there would be
            // some redundancy with the options attached later.
            if (path.length > 0) {
                const optionPathNode = injectNode(machine, makeNode());
                registerShortcut(machine, lastPathNode, optionPathNode);
                this.registerOptions(machine, optionPathNode);
                lastPathNode = optionPathNode;
            }

            for (let t = 0; t < path.length; ++t) {
                const nextPathNode = injectNode(machine, makeNode());
                registerStatic(machine, lastPathNode, path[t], nextPathNode, `pushPath`);
                lastPathNode = nextPathNode;
            }

            if (this.arity.leading.length > 0 || !this.arity.proxy) {
                const helpNode = injectNode(machine, makeNode());
                registerDynamic(machine, lastPathNode, `isHelp`, helpNode, [`useHelp`, this.cliIndex]);
                registerStatic(machine, helpNode, END_OF_INPUT, NODE_SUCCESS, [`setSelectedIndex`, HELP_COMMAND_INDEX]);

                this.registerOptions(machine, lastPathNode);
            }

            if (this.arity.leading.length > 0)
                registerStatic(machine, lastPathNode, END_OF_INPUT, NODE_ERRORED, [`setError`, `Not enough positional arguments`]);

            let lastLeadingNode = lastPathNode;
            for (let t = 0; t < this.arity.leading.length; ++t) {
                const nextLeadingNode = injectNode(machine, makeNode());

                if (!this.arity.proxy)
                    this.registerOptions(machine, nextLeadingNode);

                if (this.arity.trailing.length > 0 || t + 1 !== this.arity.leading.length)
                    registerStatic(machine, nextLeadingNode, END_OF_INPUT, NODE_ERRORED, [`setError`, `Not enough positional arguments`]);

                registerDynamic(machine, lastLeadingNode, `isNotOptionLike`, nextLeadingNode, `pushPositional`);
                lastLeadingNode = nextLeadingNode;
            }

            let lastExtraNode = lastLeadingNode;
            if (this.arity.extra === NoLimits || this.arity.extra.length > 0) {
                const extraShortcutNode = injectNode(machine, makeNode());
                registerShortcut(machine, lastLeadingNode, extraShortcutNode);

                if (this.arity.extra === NoLimits) {
                    const extraNode = injectNode(machine, makeNode());

                    if (!this.arity.proxy)
                        this.registerOptions(machine, extraNode);

                    registerDynamic(machine, lastLeadingNode, positionalArgument, extraNode, `pushExtra`);
                    registerDynamic(machine, extraNode, positionalArgument, extraNode, `pushExtra`);
                    registerShortcut(machine, extraNode, extraShortcutNode);
                } else {
                    for (let t = 0; t < this.arity.extra.length; ++t) {
                        const nextExtraNode = injectNode(machine, makeNode());

                        if (!this.arity.proxy)
                            this.registerOptions(machine, nextExtraNode);

                        registerDynamic(machine, lastExtraNode, positionalArgument, nextExtraNode, `pushExtra`);
                        registerShortcut(machine, nextExtraNode, extraShortcutNode);
                        lastExtraNode = nextExtraNode;
                    }
                }

                lastExtraNode = extraShortcutNode;
            }

            if (this.arity.trailing.length > 0)
                registerStatic(machine, lastExtraNode, END_OF_INPUT, NODE_ERRORED, [`setError`, `Not enough positional arguments`]);

            let lastTrailingNode = lastExtraNode;
            for (let t = 0; t < this.arity.trailing.length; ++t) {
                const nextTrailingNode = injectNode(machine, makeNode());

                if (!this.arity.proxy)
                    this.registerOptions(machine, nextTrailingNode);

                if (t + 1 < this.arity.trailing.length)
                    registerStatic(machine, nextTrailingNode, END_OF_INPUT, NODE_ERRORED, [`setError`, `Not enough positional arguments`]);

                registerDynamic(machine, lastTrailingNode, `isNotOptionLike`, nextTrailingNode, `pushPositional`);
                lastTrailingNode = nextTrailingNode;
            }

            registerDynamic(machine, lastTrailingNode, positionalArgument, NODE_ERRORED, [`setError`, `Extraneous positional argument`]);
            registerStatic(machine, lastTrailingNode, END_OF_INPUT, NODE_SUCCESS, [`setSelectedIndex`, this.cliIndex]);
        }

        return {
            machine,
            context: this.context,
        };
    }

    private registerOptions(machine: StateMachine, node: number) {
        registerDynamic(machine, node, [`isOption`, `--`], node, `inhibateOptions`);
        registerDynamic(machine, node, [`isBatchOption`, this.allOptionNames], node, `pushBatch`);
        registerDynamic(machine, node, [`isBoundOption`, this.allOptionNames, this.options], node, `pushBound`);
        registerDynamic(machine, node, [`isUnsupportedOption`, this.allOptionNames], NODE_ERRORED, [`setError`, `Unsupported option name`]);
        registerDynamic(machine, node, [`isInvalidOption`], NODE_ERRORED, [`setError`, `Invalid option name`]);

        for (const option of this.options) {
            const longestName = option.names.reduce((longestName, name) => {
                return name.length > longestName.length ? name : longestName;
            }, ``);

            if (option.arity === 0) {
                for (const name of option.names) {
                    registerDynamic(machine, node, [`isOption`, name, option.hidden || name !== longestName], node, `pushTrue`);

                    if (name.startsWith(`--`)) {
                        registerDynamic(machine, node, [`isNegatedOption`, name, option.hidden || name !== longestName], node, [`pushFalse`, name]);
                    }
                }
            } else {
                // We inject a new node at the end of the state machine
                let lastNode = injectNode(machine, makeNode());

                // We register transitions from the starting node to this new node
                for (const name of option.names) {
                    registerDynamic(machine, node, [`isOption`, name, option.hidden || name !== longestName], lastNode, `pushUndefined`);
                }

                // For each argument, we inject a new node at the end and we
                // register a transition from the current node to this new node
                for (let i = 1; i <= option.arity; ++i) {
                    const nextNode = injectNode(machine, makeNode());

                    // We can provide better errors when another option or END_OF_INPUT is encountered
                    registerStatic(machine, lastNode, END_OF_INPUT, NODE_ERRORED, `setOptionArityError`);
                    registerDynamic(machine, lastNode, `isOptionLike`, NODE_ERRORED, `setOptionArityError`);

                    registerDynamic(machine, lastNode, `isNotOptionLike`, nextNode, `setStringValue`);

                    lastNode = nextNode;
                }

                // In the end, we register a shortcut from
                // the last node back to the starting node
                registerShortcut(machine, lastNode, node);
            }
        }
    }
}

export type CliOptions = {
    binaryName: string;
};

export type CliBuilderCallback<Context> =
    (command: CommandBuilder<Context>) => CommandBuilder<Context> | void;

export class CliBuilder<Context> {
    private readonly opts: CliOptions;
    private readonly builders: CommandBuilder<Context>[] = [];

    static build<Context>(cbs: CliBuilderCallback<Context>[], opts: Partial<CliOptions> = {}) {
        return new CliBuilder<Context>(opts).commands(cbs).compile();
    }

    constructor({binaryName = `...`}: Partial<CliOptions> = {}) {
        this.opts = {binaryName};
    }

    getBuilderByIndex(n: number) {
        if (!(n >= 0 && n < this.builders.length))
            throw new Error(`Assertion failed: Out-of-bound command index (${n})`);

        return this.builders[n];
    }

    commands(cbs: CliBuilderCallback<Context>[]) {
        for (const cb of cbs)
            cb(this.command());

        return this;
    }

    command() {
        const builder = new CommandBuilder<Context>(this.builders.length, this.opts);
        this.builders.push(builder);

        return builder;
    }

    compile() {
        const machines = [];
        const contexts = [];

        for (const builder of this.builders) {
            const {machine, context} = builder.compile();

            machines.push(machine);
            contexts.push(context);
        }

        const machine = makeAnyOfMachine(machines);
        simplifyMachine(machine);

        return {
            machine,
            contexts,
            process: (input: string[]) => {
                return runMachine(machine, input);
            },
            suggest: (input: string[], partial: boolean) => {
                return suggestMachine(machine, input, partial);
            },
        };
    }
}<|MERGE_RESOLUTION|>--- conflicted
+++ resolved
@@ -648,12 +648,8 @@
 
 export type OptDefinition = {
     names: string[];
-<<<<<<< HEAD
+    description?: string;
     arity: number;
-=======
-    description?: string;
-    arity: 1 | 0;
->>>>>>> d478cf12
     hidden: boolean;
     allowBinding: boolean;
 };
@@ -714,16 +710,12 @@
         this.arity.proxy = true;
     }
 
-<<<<<<< HEAD
-    addOption({names, arity = 0, hidden = false, allowBinding = true}: Partial<OptDefinition> & {names: string[]}) {
+    addOption({names, description, arity = 0, hidden = false, allowBinding = true}: Partial<OptDefinition> & {names: string[]}) {
         if (!Number.isInteger(arity))
             throw new Error(`The arity must be an integer, got ${arity}`);
         if (arity < 0)
             throw new Error(`The arity must be positive, got ${arity}`);
 
-=======
-    addOption({names, description, arity = 0, hidden = false, allowBinding = true}: Partial<OptDefinition> & {names: string[]}) {
->>>>>>> d478cf12
         this.allOptionNames.push(...names);
         this.options.push({names, description, arity, hidden, allowBinding});
     }
@@ -740,7 +732,7 @@
         const segments = [this.cliOpts.binaryName];
 
         const detailedOptionList: {
-            definition: string; 
+            definition: string;
             description: string;
         }[] = [];
 
